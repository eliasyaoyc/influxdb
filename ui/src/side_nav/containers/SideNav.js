--- conflicted
+++ resolved
@@ -47,7 +47,11 @@
           </NavListItem>
         )
         .concat(
-          <NavListItem useAnchor={true} link={logoutLink}>
+          <NavListItem
+            key={customLinks.length + 1}
+            useAnchor={true}
+            link={logoutLink}
+          >
             Logout
           </NavListItem>
         )
@@ -112,9 +116,20 @@
               title="Configuration"
             />
           </NavBlock>
-<<<<<<< HEAD
+          <div className="sidebar--bottom">
+            <div className="sidebar--item">
+              <div className="sidebar--square">
+                <span className="sidebar--icon icon zap" />
+              </div>
+              <div className="sidebar-menu">
+                <div className="sidebar-menu--heading">
+                  Version: {V_NUMBER}
+                </div>
+              </div>
+            </div>
+          </div>
           {isUsingAuth
-            ? <NavBlock icon="user" className="sidebar__square-last">
+            ? <NavBlock icon="user" className="sidebar--item-last">
                 {customLinks
                   ? this.renderUserMenuBlockWithCustomLinks(
                       customLinks,
@@ -127,29 +142,6 @@
                     />}
               </NavBlock>
             : null}
-=======
-          <div className="sidebar--bottom">
-            <div className="sidebar--item">
-              <div className="sidebar--square">
-                <span className="sidebar--icon icon zap" />
-              </div>
-              <div className="sidebar-menu">
-                <div className="sidebar-menu--heading">
-                  Version: {V_NUMBER}
-                </div>
-              </div>
-            </div>
-            {showLogout
-              ? <NavBlock icon="user" className="sidebar--item-last">
-                  <NavHeader
-                    useAnchor={true}
-                    link={logoutLink}
-                    title="Logout"
-                  />
-                </NavBlock>
-              : null}
-          </div>
->>>>>>> 9d390273
         </NavBar>
   },
 })
