--- conflicted
+++ resolved
@@ -339,13 +339,8 @@
 	return p.pt.UnixNano()
 }
 
-<<<<<<< HEAD
 // Fields returns the fields for the point.
-func (p *Point) Fields() map[string]interface{} {
-=======
-// Fields returns the fields for the point
 func (p *Point) Fields() (map[string]interface{}, error) {
->>>>>>> bbbf9d97
 	return p.pt.Fields()
 }
 
