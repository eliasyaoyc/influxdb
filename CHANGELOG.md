--- conflicted
+++ resolved
@@ -6,20 +6,11 @@
 
 ### UI Improvements
 
-<<<<<<< HEAD
 1.  [#3088](https://github.com/influxdata/chronograf/pull/3088): New dashboard cells appear at bottom of layout and assume the size of the most common cell
 
-=======
->>>>>>> 810b3a3f
 ### Bug Fixes
 
 1.  [#2950](https://github.com/influxdata/chronograf/pull/2094): Always save template variables on first edit
-
-## v1.4.3.0 [unreleased]
-
-### UI Improvements
-
-### Bug Fixes
 
 ## v1.4.3.0 [2018-3-28]
 
